"""Test various algorithmic properties of selectables."""

from test.lib.testing import eq_, assert_raises, \
    assert_raises_message
from sqlalchemy import *
from test.lib import *
from sqlalchemy.sql import util as sql_util, visitors
from sqlalchemy import exc
from sqlalchemy.sql import table, column, null
from sqlalchemy import util
from test.lib import fixtures

metadata = MetaData()
table1 = Table('table1', metadata,
    Column('col1', Integer, primary_key=True),
    Column('col2', String(20)),
    Column('col3', Integer),
    Column('colx', Integer),

)

table2 = Table('table2', metadata,
    Column('col1', Integer, primary_key=True),
    Column('col2', Integer, ForeignKey('table1.col1')),
    Column('col3', String(20)),
    Column('coly', Integer),
)

keyed = Table('keyed', metadata,
    Column('x', Integer, key='colx'),
    Column('y', Integer, key='coly'),
    Column('z', Integer),
)

class SelectableTest(fixtures.TestBase, AssertsExecutionResults, AssertsCompiledSQL):
    __dialect__ = 'default'

    def test_indirect_correspondence_on_labels(self):
        # this test depends upon 'distance' to
        # get the right result

        # same column three times

        s = select([table1.c.col1.label('c2'), table1.c.col1,
                   table1.c.col1.label('c1')])

        # this tests the same thing as 
        # test_direct_correspondence_on_labels below - 
        # that the presence of label() affects the 'distance'
        assert s.corresponding_column(table1.c.col1) is s.c.col1

        assert s.corresponding_column(s.c.col1) is s.c.col1
        assert s.corresponding_column(s.c.c1) is s.c.c1

    def test_labeled_subquery_twice(self):
        scalar_select = select([table1.c.col1]).label('foo')

        s1 = select([scalar_select])
        s2 = select([scalar_select, scalar_select])

        eq_(
            s1.c.foo.proxy_set,
            set([s1.c.foo, scalar_select, scalar_select.element, table1.c.col1])
        )
        eq_(
            s2.c.foo.proxy_set,
            set([s2.c.foo, scalar_select, scalar_select.element, table1.c.col1])
        )

        assert s1.corresponding_column(scalar_select) is s1.c.foo
        assert s2.corresponding_column(scalar_select) is s2.c.foo

    def test_label_grouped_still_corresponds(self):
        label = select([table1.c.col1]).label('foo')
        label2 = label.self_group()

        s1 = select([label])
        s2 = select([label2])
        assert s1.corresponding_column(label) is s1.c.foo
        assert s2.corresponding_column(label) is s2.c.foo

    def test_direct_correspondence_on_labels(self):
        # this test depends on labels being part
        # of the proxy set to get the right result

        l1, l2 = table1.c.col1.label('foo'), table1.c.col1.label('bar')
        sel = select([l1, l2])

        sel2 = sel.alias()
        assert sel2.corresponding_column(l1) is sel2.c.foo
        assert sel2.corresponding_column(l2) is sel2.c.bar

        sel2 = select([table1.c.col1.label('foo'), table1.c.col2.label('bar')])

        sel3 = sel.union(sel2).alias()
        assert sel3.corresponding_column(l1) is sel3.c.foo
        assert sel3.corresponding_column(l2) is sel3.c.bar

    def test_keyed_gen(self):
        s = select([keyed])
        eq_(s.c.colx.key, 'colx')

        # this would change to 'colx' 
        # with #2397
        eq_(s.c.colx.name, 'x')

        assert s.corresponding_column(keyed.c.colx) is s.c.colx
        assert s.corresponding_column(keyed.c.coly) is s.c.coly
        assert s.corresponding_column(keyed.c.z) is s.c.z

        sel2 = s.alias()
        assert sel2.corresponding_column(keyed.c.colx) is sel2.c.colx
        assert sel2.corresponding_column(keyed.c.coly) is sel2.c.coly
        assert sel2.corresponding_column(keyed.c.z) is sel2.c.z


    def test_distance_on_aliases(self):
        a1 = table1.alias('a1')
        for s in (select([a1, table1], use_labels=True),
                  select([table1, a1], use_labels=True)):
            assert s.corresponding_column(table1.c.col1) \
                is s.c.table1_col1
            assert s.corresponding_column(a1.c.col1) is s.c.a1_col1

    def test_join_against_self(self):
        jj = select([table1.c.col1.label('bar_col1')])
        jjj = join(table1, jj, table1.c.col1 == jj.c.bar_col1)

        # test column directly agaisnt itself

        assert jjj.corresponding_column(jjj.c.table1_col1) \
            is jjj.c.table1_col1
        assert jjj.corresponding_column(jj.c.bar_col1) is jjj.c.bar_col1

        # test alias of the join

        j2 = jjj.alias('foo')
        assert j2.corresponding_column(table1.c.col1) \
            is j2.c.table1_col1

    def test_against_cloned_non_table(self):
        # test that corresponding column digs across
        # clone boundaries with anonymous labeled elements
        col = func.count().label('foo')
        sel = select([col])

        sel2 = visitors.ReplacingCloningVisitor().traverse(sel)
        assert sel2.corresponding_column(col) is sel2.c.foo

        sel3 = visitors.ReplacingCloningVisitor().traverse(sel2)
        assert sel3.corresponding_column(col) is sel3.c.foo

    def test_with_only_generative(self):
        s1 = table1.select().as_scalar()
        self.assert_compile(
            s1.with_only_columns([s1]),
            "SELECT (SELECT table1.col1, table1.col2, "
            "table1.col3, table1.colx FROM table1) AS anon_1"
        )


    def test_select_on_table(self):
        sel = select([table1, table2], use_labels=True)

        assert sel.corresponding_column(table1.c.col1) \
            is sel.c.table1_col1
        assert sel.corresponding_column(table1.c.col1,
                require_embedded=True) is sel.c.table1_col1
        assert table1.corresponding_column(sel.c.table1_col1) \
            is table1.c.col1
        assert table1.corresponding_column(sel.c.table1_col1,
                require_embedded=True) is None


    def test_join_against_join(self):
        j = outerjoin(table1, table2, table1.c.col1 == table2.c.col2)
        jj = select([table1.c.col1.label('bar_col1')],
                    from_obj=[j]).alias('foo')
        jjj = join(table1, jj, table1.c.col1 == jj.c.bar_col1)
        assert jjj.corresponding_column(jjj.c.table1_col1) \
            is jjj.c.table1_col1
        j2 = jjj.alias('foo')
        assert j2.corresponding_column(jjj.c.table1_col1) \
            is j2.c.table1_col1
        assert jjj.corresponding_column(jj.c.bar_col1) is jj.c.bar_col1

    def test_table_alias(self):
        a = table1.alias('a')

        j = join(a, table2)

        criterion = a.c.col1 == table2.c.col2
        self.assert_(criterion.compare(j.onclause))

    def test_union(self):

        # tests that we can correspond a column in a Select statement
        # with a certain Table, against a column in a Union where one of
        # its underlying Selects matches to that same Table

        u = select([table1.c.col1, table1.c.col2, table1.c.col3,
                   table1.c.colx, null().label('coly'
                   )]).union(select([table2.c.col1, table2.c.col2,
                             table2.c.col3, null().label('colx'),
                             table2.c.coly]))
        s1 = table1.select(use_labels=True)
        s2 = table2.select(use_labels=True)
        c = u.corresponding_column(s1.c.table1_col2)
        assert u.corresponding_column(s1.c.table1_col2) is u.c.col2
        assert u.corresponding_column(s2.c.table2_col2) is u.c.col2

    def test_union_precedence(self):
        # conflicting column correspondence should be resolved based on 
        # the order of the select()s in the union

        s1 = select([table1.c.col1, table1.c.col2])
        s2 = select([table1.c.col2, table1.c.col1])
        s3 = select([table1.c.col3, table1.c.colx])
        s4 = select([table1.c.colx, table1.c.col3])

        u1 = union(s1, s2)
        assert u1.corresponding_column(table1.c.col1) is u1.c.col1
        assert u1.corresponding_column(table1.c.col2) is u1.c.col2

        u1 = union(s1, s2, s3, s4)
        assert u1.corresponding_column(table1.c.col1) is u1.c.col1
        assert u1.corresponding_column(table1.c.col2) is u1.c.col2
        assert u1.corresponding_column(table1.c.colx) is u1.c.col2
        assert u1.corresponding_column(table1.c.col3) is u1.c.col1


    def test_singular_union(self):
        u = union(select([table1.c.col1, table1.c.col2,
                  table1.c.col3]), select([table1.c.col1,
                  table1.c.col2, table1.c.col3]))
        u = union(select([table1.c.col1, table1.c.col2, table1.c.col3]))
        assert u.c.col1 is not None
        assert u.c.col2 is not None
        assert u.c.col3 is not None

    def test_alias_union(self):

        # same as testunion, except its an alias of the union

        u = select([table1.c.col1, table1.c.col2, table1.c.col3,
                   table1.c.colx, null().label('coly'
                   )]).union(select([table2.c.col1, table2.c.col2,
                             table2.c.col3, null().label('colx'),
                             table2.c.coly])).alias('analias')
        s1 = table1.select(use_labels=True)
        s2 = table2.select(use_labels=True)
        assert u.corresponding_column(s1.c.table1_col2) is u.c.col2
        assert u.corresponding_column(s2.c.table2_col2) is u.c.col2
        assert u.corresponding_column(s2.c.table2_coly) is u.c.coly
        assert s2.corresponding_column(u.c.coly) is s2.c.table2_coly

    def test_select_union(self):

        # like testaliasunion, but off a Select off the union.

        u = select([table1.c.col1, table1.c.col2, table1.c.col3,
                   table1.c.colx, null().label('coly'
                   )]).union(select([table2.c.col1, table2.c.col2,
                             table2.c.col3, null().label('colx'),
                             table2.c.coly])).alias('analias')
        s = select([u])
        s1 = table1.select(use_labels=True)
        s2 = table2.select(use_labels=True)
        assert s.corresponding_column(s1.c.table1_col2) is s.c.col2
        assert s.corresponding_column(s2.c.table2_col2) is s.c.col2

    def test_union_against_join(self):

        # same as testunion, except its an alias of the union

        u = select([table1.c.col1, table1.c.col2, table1.c.col3,
                   table1.c.colx, null().label('coly'
                   )]).union(select([table2.c.col1, table2.c.col2,
                             table2.c.col3, null().label('colx'),
                             table2.c.coly])).alias('analias')
        j1 = table1.join(table2)
        assert u.corresponding_column(j1.c.table1_colx) is u.c.colx
        assert j1.corresponding_column(u.c.colx) is j1.c.table1_colx

    def test_join(self):
        a = join(table1, table2)
        print str(a.select(use_labels=True))
        b = table2.alias('b')
        j = join(a, b)
        print str(j)
        criterion = a.c.table1_col1 == b.c.col2
        self.assert_(criterion.compare(j.onclause))

    def test_select_alias(self):
        a = table1.select().alias('a')
        j = join(a, table2)

        criterion = a.c.col1 == table2.c.col2
        self.assert_(criterion.compare(j.onclause))

    def test_select_labels(self):
        a = table1.select(use_labels=True)
        j = join(a, table2)

        criterion = a.c.table1_col1 == table2.c.col2
        self.assert_(criterion.compare(j.onclause))


    def test_column_labels(self):
        a = select([table1.c.col1.label('acol1'),
                   table1.c.col2.label('acol2'),
                   table1.c.col3.label('acol3')])
        j = join(a, table2)
        criterion = a.c.acol1 == table2.c.col2
        self.assert_(criterion.compare(j.onclause))

    def test_labeled_select_correspoinding(self):
        l1 = select([func.max(table1.c.col1)]).label('foo')

        s = select([l1])
        eq_(s.corresponding_column(l1), s.c.foo)

        s = select([table1.c.col1, l1])
        eq_(s.corresponding_column(l1), s.c.foo)

    def test_select_alias_labels(self):
        a = table2.select(use_labels=True).alias('a')
        j = join(a, table1)

        criterion = table1.c.col1 == a.c.table2_col2
        self.assert_(criterion.compare(j.onclause))

    def test_table_joined_to_select_of_table(self):
        metadata = MetaData()
        a = Table('a', metadata,
            Column('id', Integer, primary_key=True))
        b = Table('b', metadata,
            Column('id', Integer, primary_key=True),
            Column('aid', Integer, ForeignKey('a.id')),
            )

        j1 = a.outerjoin(b)
        j2 = select([a.c.id.label('aid')]).alias('bar')

        j3 = a.join(j2, j2.c.aid==a.c.id)

        j4 = select([j3]).alias('foo')
        assert j4.corresponding_column(j2.c.aid) is j4.c.aid
        assert j4.corresponding_column(a.c.id) is j4.c.id

    def test_two_metadata_join_raises(self):
        m = MetaData()
        m2 = MetaData()

        t1 = Table('t1', m, Column('id', Integer), Column('id2', Integer))
        t2 = Table('t2', m, Column('id', Integer, ForeignKey('t1.id')))
        t3 = Table('t3', m2, Column('id', Integer, ForeignKey('t1.id2')))

        s = select([t2, t3], use_labels=True)

        assert_raises(exc.NoReferencedTableError, s.join, t1)

    def test_multi_label_chain_naming_col(self):
        # See [ticket:2167] for this one.
        l1 = table1.c.col1.label('a')
        l2 = select([l1]).label('b')
        s = select([l2])
        assert s.c.b is not None
        self.assert_compile(
            s.select(),
            "SELECT b FROM (SELECT (SELECT table1.col1 AS a FROM table1) AS b)"
        )

        s2 = select([s.label('c')])
        self.assert_compile(
            s2.select(),
            "SELECT c FROM (SELECT (SELECT (SELECT table1.col1 AS a FROM table1) AS b) AS c)"
        )

    def test_unusual_column_elements_text(self):
        """test that .c excludes text()."""

        s = select([table1.c.col1, text("foo")])
        eq_(
            list(s.c),
            [s.c.col1]
        )

    def test_unusual_column_elements_clauselist(self):
        """Test that raw ClauseList is expanded into .c."""

        from sqlalchemy.sql.expression import ClauseList
        s = select([table1.c.col1, ClauseList(table1.c.col2, table1.c.col3)])
        eq_(
            list(s.c),
            [s.c.col1, s.c.col2, s.c.col3]
        )

    def test_unusual_column_elements_boolean_clauselist(self):
        """test that BooleanClauseList is placed as single element in .c."""

        c2 = and_(table1.c.col2==5, table1.c.col3==4)
        s = select([table1.c.col1, c2])
        eq_(
            list(s.c),
            [s.c.col1, s.corresponding_column(c2)]
        )

    def test_from_list_deferred_constructor(self):
        c1 = Column('c1', Integer)
        c2 = Column('c2', Integer)

        s = select([c1])

        t = Table('t', MetaData(), c1, c2)

        eq_(c1._from_objects, [t])
        eq_(c2._from_objects, [t])

        self.assert_compile(select([c1]), 
                    "SELECT t.c1 FROM t")
        self.assert_compile(select([c2]), 
                    "SELECT t.c2 FROM t")

    def test_from_list_deferred_whereclause(self):
        c1 = Column('c1', Integer)
        c2 = Column('c2', Integer)

        s = select([c1]).where(c1==5)

        t = Table('t', MetaData(), c1, c2)

        eq_(c1._from_objects, [t])
        eq_(c2._from_objects, [t])

        self.assert_compile(select([c1]), 
                    "SELECT t.c1 FROM t")
        self.assert_compile(select([c2]), 
                    "SELECT t.c2 FROM t")

    def test_from_list_deferred_fromlist(self):
        m = MetaData()
        t1 = Table('t1', m, Column('x', Integer))

        c1 = Column('c1', Integer)
        s = select([c1]).where(c1==5).select_from(t1)

        t2 = Table('t2', MetaData(), c1)

        eq_(c1._from_objects, [t2])

        self.assert_compile(select([c1]), 
                    "SELECT t2.c1 FROM t2")

    def test_from_list_deferred_cloning(self):
        c1 = Column('c1', Integer)
        c2 = Column('c2', Integer)

        s = select([c1])
        s2 = select([c2])
        s3 = sql_util.ClauseAdapter(s).traverse(s2)

        Table('t', MetaData(), c1, c2)

        self.assert_compile(
            s3,
            "SELECT t.c2 FROM t"
        )

    def test_from_list_with_columns(self):
        table1 = table('t1', column('a'))
        table2 = table('t2', column('b'))
        s1 = select([table1.c.a, table2.c.b])
        self.assert_compile(s1, 
                "SELECT t1.a, t2.b FROM t1, t2"
            )
        s2 = s1.with_only_columns([table2.c.b])
        self.assert_compile(s2, 
                "SELECT t2.b FROM t2"
            )

        s3 = sql_util.ClauseAdapter(table1).traverse(s1)
        self.assert_compile(s3, 
            "SELECT t1.a, t2.b FROM t1, t2"
        )
        s4 = s3.with_only_columns([table2.c.b])
        self.assert_compile(s4, 
            "SELECT t2.b FROM t2"
        )

    def test_from_list_warning_against_existing(self):
        c1 = Column('c1', Integer)
        s = select([c1])

        # force a compile.
        self.assert_compile(
            s,
            "SELECT c1"
        )

        Table('t', MetaData(), c1)

        self.assert_compile(
            s,
            "SELECT t.c1 FROM t"
        )

    def test_from_list_recovers_after_warning(self):
        c1 = Column('c1', Integer)
        c2 = Column('c2', Integer)

        s = select([c1])

        # force a compile.
        eq_(str(s), "SELECT c1")

        @testing.emits_warning()
        def go():
            return Table('t', MetaData(), c1, c2)
        t = go()

        eq_(c1._from_objects, [t])
        eq_(c2._from_objects, [t])

        # 's' has been baked.  Can't afford
        # not caching select._froms.
        # hopefully the warning will clue the user
        self.assert_compile(s, "SELECT t.c1 FROM t")
        self.assert_compile(select([c1]), "SELECT t.c1 FROM t")
        self.assert_compile(select([c2]), "SELECT t.c2 FROM t")

    def test_label_gen_resets_on_table(self):
        c1 = Column('c1', Integer)
        eq_(c1._label, "c1")
        Table('t1', MetaData(), c1)
        eq_(c1._label, "t1_c1")

class AnonLabelTest(fixtures.TestBase):
    """Test behaviors that we hope to change with [ticket:2168]."""

    def test_anon_labels_named_column(self):
        c1 = column('x')

        # surprising
        assert c1.label(None) is c1
        eq_(str(select([c1.label(None)])), "SELECT x")

    def test_anon_labels_literal_column(self):
        c1 = literal_column('x')
        assert c1.label(None) is c1
        eq_(str(select([c1.label(None)])), "SELECT x")

    def test_anon_labels_func(self):
        c1 = func.count('*')
        assert c1.label(None) is not c1

        eq_(str(select([c1])), "SELECT count(:param_1) AS count_1")
        c2 = select([c1]).compile()

        eq_(str(select([c1.label(None)])), "SELECT count(:param_1) AS count_1")

    def test_named_labels_named_column(self):
        c1 = column('x')
        eq_(str(select([c1.label('y')])), "SELECT x AS y")

    def test_named_labels_literal_column(self):
        c1 = literal_column('x')
        eq_(str(select([c1.label('y')])), "SELECT x AS y")

class JoinConditionTest(fixtures.TestBase, AssertsExecutionResults):

    def test_join_condition(self):
        m = MetaData()
        t1 = Table('t1', m, Column('id', Integer))
        t2 = Table('t2', m, Column('id', Integer), Column('t1id',
                   ForeignKey('t1.id')))
        t3 = Table('t3', m, Column('id', Integer), Column('t1id',
                   ForeignKey('t1.id')), Column('t2id',
                   ForeignKey('t2.id')))
        t4 = Table('t4', m, Column('id', Integer), Column('t2id',
                   ForeignKey('t2.id')))
        t1t2 = t1.join(t2)
        t2t3 = t2.join(t3)
        for (left, right, a_subset, expected) in [
            (t1, t2, None, t1.c.id == t2.c.t1id),
            (t1t2, t3, t2, t1t2.c.t2_id == t3.c.t2id),
            (t2t3, t1, t3, t1.c.id == t3.c.t1id),
            (t2t3, t4, None, t2t3.c.t2_id == t4.c.t2id),
            (t2t3, t4, t3, t2t3.c.t2_id == t4.c.t2id),
            (t2t3.join(t1), t4, None, t2t3.c.t2_id == t4.c.t2id),
            (t2t3.join(t1), t4, t1, t2t3.c.t2_id == t4.c.t2id),
            (t1t2, t2t3, t2, t1t2.c.t2_id == t2t3.c.t3_t2id),
            ]:
            assert expected.compare(sql_util.join_condition(left,
                                    right, a_subset=a_subset))

        # these are ambiguous, or have no joins
        for left, right, a_subset in [
            (t1t2, t3, None),
            (t2t3, t1, None),
            (t1, t4, None),
            (t1t2, t2t3, None),
        ]:
            assert_raises(
                exc.ArgumentError,
                sql_util.join_condition,
                left, right, a_subset=a_subset
            )

        als = t2t3.alias()
        # test join's behavior, including natural
        for left, right, expected in [
            (t1, t2, t1.c.id==t2.c.t1id),
            (t1t2, t3, t1t2.c.t2_id==t3.c.t2id),
            (t2t3, t1, t1.c.id==t3.c.t1id),
            (t2t3, t4, t2t3.c.t2_id==t4.c.t2id),
            (t2t3, t4, t2t3.c.t2_id==t4.c.t2id),
            (t2t3.join(t1), t4, t2t3.c.t2_id==t4.c.t2id),
            (t2t3.join(t1), t4, t2t3.c.t2_id==t4.c.t2id),
            (t1t2, als, t1t2.c.t2_id==als.c.t3_t2id)
        ]:
            assert expected.compare(
                left.join(right).onclause
            )



        # TODO: this raises due to right side being "grouped", and no
        # longer has FKs.  Did we want to make _FromGrouping friendlier
        # ?

        assert_raises_message(exc.ArgumentError,
                              "Perhaps you meant to convert the right "
                              "side to a subquery using alias\(\)\?",
                              t1t2.join, t2t3)
        assert_raises_message(exc.ArgumentError,
                              "Perhaps you meant to convert the right "
                              "side to a subquery using alias\(\)\?",
                              t1t2.join, t2t3.select(use_labels=True))


    def test_join_cond_no_such_unrelated_table(self):
        m = MetaData()
        # bounding the "good" column with two "bad" ones is so to 
        # try to get coverage to get the "continue" statements
        # in the loop...
        t1 = Table('t1', m, 
                            Column('y', Integer, ForeignKey('t22.id')),
                            Column('x', Integer, ForeignKey('t2.id')), 
                            Column('q', Integer, ForeignKey('t22.id')), 
                            )
        t2 = Table('t2', m, Column('id', Integer))
        assert sql_util.join_condition(t1, t2).compare(t1.c.x==t2.c.id)
        assert sql_util.join_condition(t2, t1).compare(t1.c.x==t2.c.id)

    def test_join_cond_no_such_unrelated_column(self):
        m = MetaData()
        t1 = Table('t1', m, Column('x', Integer, ForeignKey('t2.id')), 
                            Column('y', Integer, ForeignKey('t3.q')))
        t2 = Table('t2', m, Column('id', Integer))
        t3 = Table('t3', m, Column('id', Integer))
        assert sql_util.join_condition(t1, t2).compare(t1.c.x==t2.c.id)
        assert sql_util.join_condition(t2, t1).compare(t1.c.x==t2.c.id)

    def test_join_cond_no_such_related_table(self):
        m1 = MetaData()
        m2 = MetaData()
        t1 = Table('t1', m1, Column('x', Integer, ForeignKey('t2.id')))
        t2 = Table('t2', m2, Column('id', Integer))
        assert_raises_message(
            exc.NoReferencedTableError,
            "Foreign key associated with column 't1.x' could not find "
            "table 't2' with which to generate a foreign key to "
            "target column 'id'",
            sql_util.join_condition, t1, t2
        )

        assert_raises_message(
            exc.NoReferencedTableError,
            "Foreign key associated with column 't1.x' could not find "
            "table 't2' with which to generate a foreign key to "
            "target column 'id'",
            sql_util.join_condition, t2, t1
        )

    def test_join_cond_no_such_related_column(self):
        m = MetaData()
        t1 = Table('t1', m, Column('x', Integer, ForeignKey('t2.q')))
        t2 = Table('t2', m, Column('id', Integer))
        assert_raises_message(
            exc.NoReferencedColumnError,
            "Could not create ForeignKey 't2.q' on table 't1': table 't2' has no column named 'q'",
            sql_util.join_condition, t1, t2
        )

        assert_raises_message(
            exc.NoReferencedColumnError,
            "Could not create ForeignKey 't2.q' on table 't1': table 't2' has no column named 'q'",
            sql_util.join_condition, t2, t1
        )

class PrimaryKeyTest(fixtures.TestBase, AssertsExecutionResults):

    def test_join_pk_collapse_implicit(self):
        """test that redundant columns in a join get 'collapsed' into a
        minimal primary key, which is the root column along a chain of
        foreign key relationships."""

        meta = MetaData()
        a = Table('a', meta, Column('id', Integer, primary_key=True))
        b = Table('b', meta, Column('id', Integer, ForeignKey('a.id'),
                  primary_key=True))
        c = Table('c', meta, Column('id', Integer, ForeignKey('b.id'),
                  primary_key=True))
        d = Table('d', meta, Column('id', Integer, ForeignKey('c.id'),
                  primary_key=True))
        assert c.c.id.references(b.c.id)
        assert not d.c.id.references(a.c.id)
        assert list(a.join(b).primary_key) == [a.c.id]
        assert list(b.join(c).primary_key) == [b.c.id]
        assert list(a.join(b).join(c).primary_key) == [a.c.id]
        assert list(b.join(c).join(d).primary_key) == [b.c.id]
        assert list(d.join(c).join(b).primary_key) == [b.c.id]
        assert list(a.join(b).join(c).join(d).primary_key) == [a.c.id]


    def test_join_pk_collapse_explicit(self):
        """test that redundant columns in a join get 'collapsed' into a
        minimal primary key, which is the root column along a chain of
        explicit join conditions."""

        meta = MetaData()
        a = Table('a', meta, Column('id', Integer, primary_key=True),
                  Column('x', Integer))
        b = Table('b', meta, Column('id', Integer, ForeignKey('a.id'),
                  primary_key=True), Column('x', Integer))
        c = Table('c', meta, Column('id', Integer, ForeignKey('b.id'),
                  primary_key=True), Column('x', Integer))
        d = Table('d', meta, Column('id', Integer, ForeignKey('c.id'),
                  primary_key=True), Column('x', Integer))
        print list(a.join(b, a.c.x == b.c.id).primary_key)
        assert list(a.join(b, a.c.x == b.c.id).primary_key) == [a.c.id]
        assert list(b.join(c, b.c.x == c.c.id).primary_key) == [b.c.id]
        assert list(a.join(b).join(c, c.c.id == b.c.x).primary_key) \
            == [a.c.id]
        assert list(b.join(c, c.c.x == b.c.id).join(d).primary_key) \
            == [b.c.id]
        assert list(b.join(c, c.c.id == b.c.x).join(d).primary_key) \
            == [b.c.id]
        assert list(d.join(b, d.c.id == b.c.id).join(c, b.c.id
                    == c.c.x).primary_key) == [b.c.id]
        assert list(a.join(b).join(c, c.c.id
                    == b.c.x).join(d).primary_key) == [a.c.id]
        assert list(a.join(b, and_(a.c.id == b.c.id, a.c.x
                    == b.c.id)).primary_key) == [a.c.id]

    def test_init_doesnt_blowitaway(self):
        meta = MetaData()
        a = Table('a', meta, 
                Column('id', Integer, primary_key=True), 
                Column('x', Integer))
        b = Table('b', meta, 
                Column('id', Integer, ForeignKey('a.id'), primary_key=True), 
                Column('x', Integer))

        j = a.join(b)
        assert list(j.primary_key) == [a.c.id]

        j.foreign_keys
        assert list(j.primary_key) == [a.c.id]

    def test_non_column_clause(self):
        meta = MetaData()
        a = Table('a', meta, 
                Column('id', Integer, primary_key=True), 
                Column('x', Integer))
        b = Table('b', meta, 
                Column('id', Integer, ForeignKey('a.id'), primary_key=True), 
                Column('x', Integer, primary_key=True))

        j = a.join(b, and_(a.c.id==b.c.id, b.c.x==5))
        assert str(j) == "a JOIN b ON a.id = b.id AND b.x = :x_1", str(j)
        assert list(j.primary_key) == [a.c.id, b.c.x]

    def test_onclause_direction(self):
        metadata = MetaData()

        employee = Table( 'Employee', metadata,
            Column('name', String(100)),
            Column('id', Integer, primary_key= True),
        )

        engineer = Table('Engineer', metadata, 
            Column('id', Integer,
                         ForeignKey('Employee.id'), primary_key=True))


        eq_(util.column_set(employee.join(engineer, employee.c.id
            == engineer.c.id).primary_key),
            util.column_set([employee.c.id]))
        eq_(util.column_set(employee.join(engineer, engineer.c.id
            == employee.c.id).primary_key),
            util.column_set([employee.c.id]))


class ReduceTest(fixtures.TestBase, AssertsExecutionResults):
    def test_reduce(self):
        meta = MetaData()
        t1 = Table('t1', meta,
            Column('t1id', Integer, primary_key=True),
            Column('t1data', String(30)))
        t2 = Table('t2', meta,
            Column('t2id', Integer, ForeignKey('t1.t1id'), primary_key=True),
            Column('t2data', String(30)))
        t3 = Table('t3', meta,
            Column('t3id', Integer, ForeignKey('t2.t2id'), primary_key=True),
            Column('t3data', String(30)))

        eq_(util.column_set(sql_util.reduce_columns([
            t1.c.t1id,
            t1.c.t1data,
            t2.c.t2id,
            t2.c.t2data,
            t3.c.t3id,
            t3.c.t3data,
            ])), util.column_set([t1.c.t1id, t1.c.t1data, t2.c.t2data,
                                 t3.c.t3data]))


    def test_reduce_selectable(self):
        metadata = MetaData()
        engineers = Table('engineers', metadata, Column('engineer_id',
                          Integer, primary_key=True),
                          Column('engineer_name', String(50)))
        managers = Table('managers', metadata, Column('manager_id',
                         Integer, primary_key=True),
                         Column('manager_name', String(50)))
        s = select([engineers,
                   managers]).where(engineers.c.engineer_name
                                    == managers.c.manager_name)
        eq_(util.column_set(sql_util.reduce_columns(list(s.c), s)),
            util.column_set([s.c.engineer_id, s.c.engineer_name,
            s.c.manager_id]))


    def test_reduce_aliased_join(self):
        metadata = MetaData()
        people = Table('people', metadata, Column('person_id', Integer,
                       Sequence('person_id_seq', optional=True),
                       primary_key=True), Column('name', String(50)),
                       Column('type', String(30)))
        engineers = Table(
            'engineers',
            metadata,
            Column('person_id', Integer, ForeignKey('people.person_id'
                   ), primary_key=True),
            Column('status', String(30)),
            Column('engineer_name', String(50)),
            Column('primary_language', String(50)),
            )
        managers = Table('managers', metadata, Column('person_id',
                         Integer, ForeignKey('people.person_id'),
                         primary_key=True), Column('status',
                         String(30)), Column('manager_name',
                         String(50)))
        pjoin = \
            people.outerjoin(engineers).outerjoin(managers).\
            select(use_labels=True).alias('pjoin'
                )
        eq_(util.column_set(sql_util.reduce_columns([pjoin.c.people_person_id,
            pjoin.c.engineers_person_id, pjoin.c.managers_person_id])),
            util.column_set([pjoin.c.people_person_id]))

    def test_reduce_aliased_union(self):
        metadata = MetaData()

        item_table = Table('item', metadata, Column('id', Integer,
                           ForeignKey('base_item.id'),
                           primary_key=True), Column('dummy', Integer,
                           default=0))
        base_item_table = Table('base_item', metadata, Column('id',
                                Integer, primary_key=True),
                                Column('child_name', String(255),
                                default=None))
        from sqlalchemy.orm.util import polymorphic_union
        item_join = polymorphic_union({
                'BaseItem':
                    base_item_table.select(
                            base_item_table.c.child_name
                            == 'BaseItem'), 
                'Item': base_item_table.join(item_table)}, 
                None, 'item_join')
        eq_(util.column_set(sql_util.reduce_columns([item_join.c.id,
            item_join.c.dummy, item_join.c.child_name])),
            util.column_set([item_join.c.id, item_join.c.dummy,
            item_join.c.child_name]))


    def test_reduce_aliased_union_2(self):
        metadata = MetaData()
        page_table = Table('page', metadata, Column('id', Integer,
                           primary_key=True))
        magazine_page_table = Table('magazine_page', metadata,
                                    Column('page_id', Integer,
                                    ForeignKey('page.id'),
                                    primary_key=True))
        classified_page_table = Table('classified_page', metadata,
                Column('magazine_page_id', Integer,
                ForeignKey('magazine_page.page_id'), primary_key=True))

        # this is essentially the union formed by the ORM's
        # polymorphic_union function. we define two versions with
        # different ordering of selects.
        #
        # the first selectable has the "real" column
        # classified_page.magazine_page_id

        pjoin = union(
                    select([
                        page_table.c.id,
                        magazine_page_table.c.page_id,
                        classified_page_table.c.magazine_page_id
                    ]).
                     select_from(
                        page_table.join(magazine_page_table).
                        join(classified_page_table)),

                    select([
                        page_table.c.id,
                        magazine_page_table.c.page_id, 
                        cast(null(), Integer).label('magazine_page_id')
                    ]).
                    select_from(page_table.join(magazine_page_table))
                    ).alias('pjoin')
        eq_(util.column_set(sql_util.reduce_columns([pjoin.c.id,
            pjoin.c.page_id, pjoin.c.magazine_page_id])),
            util.column_set([pjoin.c.id]))

        # the first selectable has a CAST, which is a placeholder for
        # classified_page.magazine_page_id in the second selectable.
        # reduce_columns needs to take into account all foreign keys
        # derived from pjoin.c.magazine_page_id. the UNION construct
        # currently makes the external column look like that of the
        # first selectable only.

        pjoin = union(select([
                        page_table.c.id,
                        magazine_page_table.c.page_id, 
                        cast(null(), Integer).label('magazine_page_id')
                      ]).
                      select_from(page_table.join(magazine_page_table)),

                      select([
                        page_table.c.id,
                        magazine_page_table.c.page_id,
                        classified_page_table.c.magazine_page_id
                      ]).
                      select_from(page_table.join(magazine_page_table).
                      join(classified_page_table))
                ).alias('pjoin')
        eq_(util.column_set(sql_util.reduce_columns([pjoin.c.id,
            pjoin.c.page_id, pjoin.c.magazine_page_id])),
            util.column_set([pjoin.c.id]))

class DerivedTest(fixtures.TestBase, AssertsExecutionResults):
    def test_table(self):
        meta = MetaData()

        t1 = Table('t1', meta, Column('c1', Integer, primary_key=True),
                   Column('c2', String(30)))
        t2 = Table('t2', meta, Column('c1', Integer, primary_key=True),
                   Column('c2', String(30)))

        assert t1.is_derived_from(t1)
        assert not t2.is_derived_from(t1)


    def test_alias(self):
        meta = MetaData()
        t1 = Table('t1', meta, Column('c1', Integer, primary_key=True),
                   Column('c2', String(30)))
        t2 = Table('t2', meta, Column('c1', Integer, primary_key=True),
                   Column('c2', String(30)))

        assert t1.alias().is_derived_from(t1)
        assert not t2.alias().is_derived_from(t1)
        assert not t1.is_derived_from(t1.alias())
        assert not t1.is_derived_from(t2.alias())

    def test_select(self):
        meta = MetaData()

        t1 = Table('t1', meta, Column('c1', Integer, primary_key=True),
                   Column('c2', String(30)))
        t2 = Table('t2', meta, Column('c1', Integer, primary_key=True),
                   Column('c2', String(30)))

        assert t1.select().is_derived_from(t1)
        assert not t2.select().is_derived_from(t1)

        assert select([t1, t2]).is_derived_from(t1)

        assert t1.select().alias('foo').is_derived_from(t1)
        assert select([t1, t2]).alias('foo').is_derived_from(t1)
        assert not t2.select().alias('foo').is_derived_from(t1)

class AnnotationsTest(fixtures.TestBase):

    def test_hashing(self):
        t = table('t', column('x'))

        a = t.alias()
        s = t.select()
        s2 = a.select()

        for obj in [
            t,
            t.c.x,
            a,
            s,
            s2
        ]:
            annot = obj._annotate({})
            eq_(set([obj]), set([annot]))

    def test_compare(self):
        t = table('t', column('x'), column('y'))
        x_a = t.c.x._annotate({})
        assert t.c.x.compare(x_a)
        assert x_a.compare(t.c.x)
        assert not x_a.compare(t.c.y)
        assert not t.c.y.compare(x_a)
        assert (t.c.x == 5).compare(x_a == 5)
        assert not (t.c.y == 5).compare(x_a == 5)

        s = select([t])
        x_p = s.c.x
        assert not x_a.compare(x_p)
        assert not t.c.x.compare(x_p)
        x_p_a = x_p._annotate({})
        assert x_p_a.compare(x_p)
        assert x_p.compare(x_p_a)
        assert not x_p_a.compare(x_a)

    def test_custom_constructions(self):
        from sqlalchemy.schema import Column
        class MyColumn(Column):
            def __init__(self):
                Column.__init__(self, 'foo', Integer)
            _constructor = Column

        t1 = Table('t1', MetaData(), MyColumn())
        s1 = t1.select()
        assert isinstance(t1.c.foo, MyColumn)
        assert isinstance(s1.c.foo, Column)

        annot_1 = t1.c.foo._annotate({})
        s2 = select([annot_1])
        assert isinstance(s2.c.foo, Column)
        annot_2 = s1._annotate({})
        assert isinstance(annot_2.c.foo, Column)

    def test_annotated_corresponding_column(self):
        table1 = table('table1', column("col1"))

        s1 = select([table1.c.col1])
        t1 = s1._annotate({})
        t2 = s1

        # t1 needs to share the same _make_proxy() columns as t2, even
        # though it's annotated.  otherwise paths will diverge once they
        # are corresponded against "inner" below.

        assert t1.c is t2.c
        assert t1.c.col1 is t2.c.col1

        inner = select([s1]) 

        assert inner.corresponding_column(t2.c.col1,
                require_embedded=False) \
            is inner.corresponding_column(t2.c.col1,
                require_embedded=True) is inner.c.col1
        assert inner.corresponding_column(t1.c.col1,
                require_embedded=False) \
            is inner.corresponding_column(t1.c.col1,
                require_embedded=True) is inner.c.col1

    def test_annotated_visit(self):
        table1 = table('table1', column("col1"), column("col2"))

        bin = table1.c.col1 == bindparam('foo', value=None)
        assert str(bin) == "table1.col1 = :foo"
        def visit_binary(b):
            b.right = table1.c.col2

        b2 = visitors.cloned_traverse(bin, {}, {'binary':visit_binary})
        assert str(b2) == "table1.col1 = table1.col2"


        b3 = visitors.cloned_traverse(bin._annotate({}), {}, {'binary'
                : visit_binary})
        assert str(b3) == 'table1.col1 = table1.col2'

        def visit_binary(b):
            b.left = bindparam('bar')

        b4 = visitors.cloned_traverse(b2, {}, {'binary':visit_binary})
        assert str(b4) == ":bar = table1.col2"

        b5 = visitors.cloned_traverse(b3, {}, {'binary':visit_binary})
        assert str(b5) == ":bar = table1.col2"

    def test_annotate_aliased(self):
        t1 = table('t1', column('c1'))
        s = select([(t1.c.c1 + 3).label('bat')])
        a = s.alias()
        a = sql_util._deep_annotate(a, {'foo': 'bar'})
        eq_(a._annotations['foo'], 'bar')
        eq_(a.element._annotations['foo'], 'bar')

    def test_annotate_expressions(self):
        table1 = table('table1', column('col1'), column('col2'))
        for expr, expected in [(table1.c.col1, 'table1.col1'),
                               (table1.c.col1 == 5,
                               'table1.col1 = :col1_1'),
                               (table1.c.col1.in_([2, 3, 4]),
                               'table1.col1 IN (:col1_1, :col1_2, '
                               ':col1_3)')]:
            eq_(str(expr), expected)
            eq_(str(expr._annotate({})), expected)
            eq_(str(sql_util._deep_annotate(expr, {})), expected)
            eq_(str(sql_util._deep_annotate(expr, {},
                exclude=[table1.c.col1])), expected)

    def test_deannotate(self):
        table1 = table('table1', column("col1"), column("col2"))

        bin = table1.c.col1 == bindparam('foo', value=None)

        b2 = sql_util._deep_annotate(bin, {'_orm_adapt':True})
        b3 = sql_util._deep_deannotate(b2)
        b4 = sql_util._deep_deannotate(bin)

        for elem in (b2._annotations, b2.left._annotations):
            assert '_orm_adapt' in elem

        for elem in b3._annotations, b3.left._annotations, \
            b4._annotations, b4.left._annotations:
            assert elem == {}

        assert b2.left is not bin.left 
        assert b3.left is not b2.left is not bin.left
        assert b4.left is bin.left  # since column is immutable
<<<<<<< HEAD
        assert b4.right is not bin.right is not b2.right is not b3.right

    def test_annotate_unique_traversal(self):
        """test that items are copied only once during
        annotate, deannotate traversal

        #2453
        """
        table1 = table('table1', column('x'))
        table2 = table('table2', column('y'))
        a1 = table1.alias()
        s = select([a1.c.x]).select_from(
                a1.join(table2, a1.c.x==table2.c.y)
            )

        for sel in (
            sql_util._deep_deannotate(s),
            sql_util._deep_annotate(s, {'foo':'bar'}),
            visitors.cloned_traverse(s, {}, {}),
            visitors.replacement_traverse(s, {}, lambda x:None)
        ):
            # the columns clause isn't changed at all
            assert sel._raw_columns[0].table is a1
            # the from objects are internally consistent,
            # i.e. the Alias at position 0 is the same
            # Alias in the Join object in position 1
            assert sel._froms[0] is sel._froms[1].left
            eq_(str(s), str(sel))

    def test_annotate_fromlist_preservation(self):
        """test the FROM list in select still works
        even when multiple annotate runs have created
        copies of the same selectable

        #2453, continued

        """
        table1 = table('table1', column('x'))
        table2 = table('table2', column('y'))
        a1 = table1.alias()
        s = select([a1.c.x]).select_from(
                a1.join(table2, a1.c.x==table2.c.y)
            )

        assert_s = select([select([s])])
        for fn in (
            sql_util._deep_deannotate,
            lambda s: sql_util._deep_annotate(s, {'foo':'bar'}),
            lambda s:visitors.cloned_traverse(s, {}, {}),
            lambda s:visitors.replacement_traverse(s, {}, lambda x:None)
        ):

            sel = fn(select([fn(select([fn(s)]))]))
            eq_(str(assert_s), str(sel))


    def test_bind_unique_test(self):
        t1 = table('t', column('a'), column('b'))

        b = bindparam("bind", value="x", unique=True)

        # the annotation of "b" should render the
        # same.  The "unique" test in compiler should
        # also pass, [ticket:2425]
        eq_(str(or_(b, b._annotate({"foo":"bar"}))),
            ":bind_1 OR :bind_1")
=======
        # deannotate copies the element
        assert bin.right is not b2.right is not b3.right is not b4.right

    def test_deannotate_2(self):
        table1 = table('table1', column("col1"), column("col2"))
        j = table1.c.col1._annotate({"remote":True}) == \
                table1.c.col2._annotate({"local":True})
        j2 = sql_util._deep_deannotate(j)
        eq_(
            j.left._annotations, {"remote":True}
        )
        eq_(
            j2.left._annotations, {}
        )

    def test_deannotate_3(self):
        table1 = table('table1', column("col1"), column("col2"), 
                            column("col3"), column("col4"))
        j = and_(
                table1.c.col1._annotate({"remote":True})==
                table1.c.col2._annotate({"local":True}), 
                table1.c.col3._annotate({"remote":True})==
                table1.c.col4._annotate({"local":True})
        )
        j2 = sql_util._deep_deannotate(j)
        eq_(
            j.clauses[0].left._annotations, {"remote":True}
        )
        eq_(
            j2.clauses[0].left._annotations, {}
        )

        
        
>>>>>>> 35adeb95
<|MERGE_RESOLUTION|>--- conflicted
+++ resolved
@@ -1151,14 +1151,18 @@
         assert b2.left is not bin.left 
         assert b3.left is not b2.left is not bin.left
         assert b4.left is bin.left  # since column is immutable
-<<<<<<< HEAD
-        assert b4.right is not bin.right is not b2.right is not b3.right
+        # deannotate copies the element
+        assert bin.right is not b2.right is not b3.right is not b4.right
 
     def test_annotate_unique_traversal(self):
         """test that items are copied only once during
         annotate, deannotate traversal
 
-        #2453
+        #2453 - however note this was modified by
+        #1401, and it's likely that re49563072578
+        is helping us with the str() comparison
+        case now, as deannotate is making 
+        clones again in some cases.
         """
         table1 = table('table1', column('x'))
         table2 = table('table2', column('y'))
@@ -1166,61 +1170,51 @@
         s = select([a1.c.x]).select_from(
                 a1.join(table2, a1.c.x==table2.c.y)
             )
-
         for sel in (
             sql_util._deep_deannotate(s),
-            sql_util._deep_annotate(s, {'foo':'bar'}),
             visitors.cloned_traverse(s, {}, {}),
             visitors.replacement_traverse(s, {}, lambda x:None)
         ):
             # the columns clause isn't changed at all
             assert sel._raw_columns[0].table is a1
-            # the from objects are internally consistent,
-            # i.e. the Alias at position 0 is the same
-            # Alias in the Join object in position 1
             assert sel._froms[0] is sel._froms[1].left
+
             eq_(str(s), str(sel))
 
-    def test_annotate_fromlist_preservation(self):
-        """test the FROM list in select still works
-        even when multiple annotate runs have created
-        copies of the same selectable
-
-        #2453, continued
-
+        # when we are modifying annotations sets only
+        # partially, each element is copied unconditionally
+        # when encountered.
+        for sel in (
+            sql_util._deep_deannotate(s, {"foo":"bar"}),
+            sql_util._deep_annotate(s, {'foo':'bar'}),
+        ):
+            assert sel._froms[0] is not sel._froms[1].left
+
+            # but things still work out due to
+            # re49563072578
+            eq_(str(s), str(sel))
+
+
+    def test_annotate_varied_annot_same_col(self):
+        """test two instances of the same column with different annotations
+        preserving them when deep_annotate is run on them.
+        
         """
-        table1 = table('table1', column('x'))
-        table2 = table('table2', column('y'))
-        a1 = table1.alias()
-        s = select([a1.c.x]).select_from(
-                a1.join(table2, a1.c.x==table2.c.y)
-            )
-
-        assert_s = select([select([s])])
-        for fn in (
-            sql_util._deep_deannotate,
-            lambda s: sql_util._deep_annotate(s, {'foo':'bar'}),
-            lambda s:visitors.cloned_traverse(s, {}, {}),
-            lambda s:visitors.replacement_traverse(s, {}, lambda x:None)
-        ):
-
-            sel = fn(select([fn(select([fn(s)]))]))
-            eq_(str(assert_s), str(sel))
-
-
-    def test_bind_unique_test(self):
-        t1 = table('t', column('a'), column('b'))
-
-        b = bindparam("bind", value="x", unique=True)
-
-        # the annotation of "b" should render the
-        # same.  The "unique" test in compiler should
-        # also pass, [ticket:2425]
-        eq_(str(or_(b, b._annotate({"foo":"bar"}))),
-            ":bind_1 OR :bind_1")
-=======
-        # deannotate copies the element
-        assert bin.right is not b2.right is not b3.right is not b4.right
+        t1 = table('table1', column("col1"), column("col2"))
+        s = select([t1.c.col1._annotate({"foo":"bar"})])
+        s2 = select([t1.c.col1._annotate({"bat":"hoho"})])
+        s3 = s.union(s2)
+        sel = sql_util._deep_annotate(s3, {"new":"thing"})
+
+        eq_(
+            sel.selects[0]._raw_columns[0]._annotations,
+            {"foo":"bar", "new":"thing"}
+        )
+
+        eq_(
+            sel.selects[1]._raw_columns[0]._annotations,
+            {"bat":"hoho", "new":"thing"}
+        )
 
     def test_deannotate_2(self):
         table1 = table('table1', column("col1"), column("col2"))
@@ -1251,6 +1245,40 @@
             j2.clauses[0].left._annotations, {}
         )
 
-        
-        
->>>>>>> 35adeb95
+    def test_annotate_fromlist_preservation(self):
+        """test the FROM list in select still works
+        even when multiple annotate runs have created
+        copies of the same selectable
+
+        #2453, continued
+
+        """
+        table1 = table('table1', column('x'))
+        table2 = table('table2', column('y'))
+        a1 = table1.alias()
+        s = select([a1.c.x]).select_from(
+                a1.join(table2, a1.c.x==table2.c.y)
+            )
+
+        assert_s = select([select([s])])
+        for fn in (
+            sql_util._deep_deannotate,
+            lambda s: sql_util._deep_annotate(s, {'foo':'bar'}),
+            lambda s:visitors.cloned_traverse(s, {}, {}),
+            lambda s:visitors.replacement_traverse(s, {}, lambda x:None)
+        ):
+
+            sel = fn(select([fn(select([fn(s)]))]))
+            eq_(str(assert_s), str(sel))
+
+
+    def test_bind_unique_test(self):
+        t1 = table('t', column('a'), column('b'))
+
+        b = bindparam("bind", value="x", unique=True)
+
+        # the annotation of "b" should render the
+        # same.  The "unique" test in compiler should
+        # also pass, [ticket:2425]
+        eq_(str(or_(b, b._annotate({"foo":"bar"}))),
+            ":bind_1 OR :bind_1")