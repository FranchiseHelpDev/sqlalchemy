--- conflicted
+++ resolved
@@ -7,24 +7,14 @@
 from sqlalchemy.orm import mapper as orm_mapper
 
 import sqlalchemy as sa
-<<<<<<< HEAD
-from sqlalchemy.test import engines, testing, pickleable
 from sqlalchemy import Integer, String, ForeignKey, literal_column, event
-from sqlalchemy.test.schema import Table
-from sqlalchemy.test.schema import Column
-from sqlalchemy.orm import mapper, relationship, create_session, \
-    column_property, attributes, Session, reconstructor, object_session
-from sqlalchemy.test.testing import eq_, ne_
-from sqlalchemy.test.util import gc_collect
-=======
 from test.lib import engines, testing, pickleable
-from sqlalchemy import Integer, String, ForeignKey, literal_column
 from test.lib.schema import Table
 from test.lib.schema import Column
 from sqlalchemy.orm import mapper, relationship, create_session, \
     column_property, attributes, Session, reconstructor, object_session
 from test.lib.testing import eq_, ne_
->>>>>>> fd4f3964
+from test.lib.util import gc_collect
 from test.orm import _base, _fixtures
 from test.engine import _base as engine_base
 from test.lib.assertsql import AllOf, CompiledSQL
