--- conflicted
+++ resolved
@@ -22,13 +22,8 @@
 
 from .. import sql, util, log, exc as sa_exc, event, schema, inspection
 from ..sql import expression, visitors, operators, util as sql_util
-<<<<<<< HEAD
-from . import instrumentation, attributes, \
-                        exc as orm_exc, events, loading, dependency
-=======
-from . import instrumentation, attributes, exc as orm_exc, loading
+from . import instrumentation, attributes, exc as orm_exc, loading, dependency
 from . import properties
->>>>>>> ee1f4d21
 from .interfaces import MapperProperty, _InspectionAttr, _MappedAttribute
 
 from .base import _class_to_mapper, _state_mapper, class_mapper, \
